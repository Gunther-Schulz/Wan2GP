# Copyright 2024-2025 The Alibaba Wan Team Authors. All rights reserved.
import gc
import logging
import math
import os
import random
import sys
import types
from contextlib import contextmanager
from functools import partial

import numpy as np
import torch
import torch.cuda.amp as amp
import torch.distributed as dist
import torchvision.transforms.functional as TF
from tqdm import tqdm

from .distributed.fsdp import shard_model
from .modules.clip import CLIPModel
from .modules.model import WanModel
from .modules.t5 import T5EncoderModel
from .modules.vae import WanVAE
from .utils.fm_solvers import (FlowDPMSolverMultistepScheduler,
                               get_sampling_sigmas, retrieve_timesteps)
from .utils.fm_solvers_unipc import FlowUniPCMultistepScheduler
from wan.modules.posemb_layers import get_rotary_pos_embed

class WanI2V:

    def __init__(
        self,
        config,
        checkpoint_dir,
        device_id=0,
        rank=0,
        t5_fsdp=False,
        dit_fsdp=False,
        use_usp=False,
        t5_cpu=False,
        init_on_cpu=True,
        i2v720p= True,
        model_filename ="",
        text_encoder_filename="",
    ):
        r"""
        Initializes the image-to-video generation model components.

        Args:
            config (EasyDict):
                Object containing model parameters initialized from config.py
            checkpoint_dir (`str`):
                Path to directory containing model checkpoints
            device_id (`int`,  *optional*, defaults to 0):
                Id of target GPU device
            rank (`int`,  *optional*, defaults to 0):
                Process rank for distributed training
            t5_fsdp (`bool`, *optional*, defaults to False):
                Enable FSDP sharding for T5 model
            dit_fsdp (`bool`, *optional*, defaults to False):
                Enable FSDP sharding for DiT model
            use_usp (`bool`, *optional*, defaults to False):
                Enable distribution strategy of USP.
            t5_cpu (`bool`, *optional*, defaults to False):
                Whether to place T5 model on CPU. Only works without t5_fsdp.
            init_on_cpu (`bool`, *optional*, defaults to True):
                Enable initializing Transformer Model on CPU. Only works without FSDP or USP.
        """
        self.device = torch.device(f"cuda:{device_id}")
        self.config = config
        self.rank = rank
        self.use_usp = use_usp
        self.t5_cpu = t5_cpu

        self.num_train_timesteps = config.num_train_timesteps
        self.param_dtype = config.param_dtype

        shard_fn = partial(shard_model, device_id=device_id)
        self.text_encoder = T5EncoderModel(
            text_len=config.text_len,
            dtype=config.t5_dtype,
            device=torch.device('cpu'),
            checkpoint_path=text_encoder_filename,
            tokenizer_path=os.path.join(checkpoint_dir, config.t5_tokenizer),
            shard_fn=shard_fn if t5_fsdp else None,
        )

        self.vae_stride = config.vae_stride
        self.patch_size = config.patch_size
        self.vae = WanVAE(
            vae_pth=os.path.join(checkpoint_dir, config.vae_checkpoint),
            device=self.device)

        self.clip = CLIPModel(
            dtype=config.clip_dtype,
            device=self.device,
            checkpoint_path=os.path.join(checkpoint_dir,
                                         config.clip_checkpoint),
            tokenizer_path=os.path.join(checkpoint_dir, config.clip_tokenizer))

        logging.info(f"Creating WanModel from {model_filename}")
        from mmgp import offload

        self.model = offload.fast_load_transformers_model(model_filename, modelClass=WanModel)
        self.model.eval().requires_grad_(False)

        if t5_fsdp or dit_fsdp or use_usp:
            init_on_cpu = False

        if use_usp:
            from xfuser.core.distributed import \
                get_sequence_parallel_world_size

            from .distributed.xdit_context_parallel import (usp_attn_forward,
                                                            usp_dit_forward)
            for block in self.model.blocks:
                block.self_attn.forward = types.MethodType(
                    usp_attn_forward, block.self_attn)
            self.model.forward = types.MethodType(usp_dit_forward, self.model)
            self.sp_size = get_sequence_parallel_world_size()
        else:
            self.sp_size = 1

        # if dist.is_initialized():
        #     dist.barrier()
        # if dit_fsdp:
        #     self.model = shard_fn(self.model)
        # else:
        #     if not init_on_cpu:
        #         self.model.to(self.device)

        self.sample_neg_prompt = config.sample_neg_prompt

    def generate(self,
        input_prompt,
        img,
        max_area=720 * 1280,
        frame_num=81,
        shift=5.0,
        sample_solver='unipc',
        sampling_steps=40,
        guide_scale=5.0,
        n_prompt="",
        seed=-1,
        offload_model=True,
        callback = None,
        enable_RIFLEx = False,
        VAE_tile_size= 0,
        joint_pass = False,
        slg_layers = None,
        slg_start = 0.0,
        slg_end = 1.0,
    ):
        r"""
        Generates video frames from input image and text prompt using diffusion process.

        Args:
            input_prompt (`str`):
                Text prompt for content generation.
            img (PIL.Image.Image):
                Input image tensor. Shape: [3, H, W]
            max_area (`int`, *optional*, defaults to 720*1280):
                Maximum pixel area for latent space calculation. Controls video resolution scaling
            frame_num (`int`, *optional*, defaults to 81):
                How many frames to sample from a video. The number should be 4n+1
            shift (`float`, *optional*, defaults to 5.0):
                Noise schedule shift parameter. Affects temporal dynamics
                [NOTE]: If you want to generate a 480p video, it is recommended to set the shift value to 3.0.
            sample_solver (`str`, *optional*, defaults to 'unipc'):
                Solver used to sample the video.
            sampling_steps (`int`, *optional*, defaults to 40):
                Number of diffusion sampling steps. Higher values improve quality but slow generation
            guide_scale (`float`, *optional*, defaults 5.0):
                Classifier-free guidance scale. Controls prompt adherence vs. creativity
            n_prompt (`str`, *optional*, defaults to ""):
                Negative prompt for content exclusion. If not given, use `config.sample_neg_prompt`
            seed (`int`, *optional*, defaults to -1):
                Random seed for noise generation. If -1, use random seed
            offload_model (`bool`, *optional*, defaults to True):
                If True, offloads models to CPU during generation to save VRAM

        Returns:
            torch.Tensor:
                Generated video frames tensor. Dimensions: (C, N H, W) where:
                - C: Color channels (3 for RGB)
                - N: Number of frames (81)
                - H: Frame height (from max_area)
                - W: Frame width from max_area)
        """
        img = TF.to_tensor(img).sub_(0.5).div_(0.5).to(self.device)

        F = frame_num
        h, w = img.shape[1:]
        aspect_ratio = h / w
        lat_h = round(
            np.sqrt(max_area * aspect_ratio) // self.vae_stride[1] //
            self.patch_size[1] * self.patch_size[1])
        lat_w = round(
            np.sqrt(max_area / aspect_ratio) // self.vae_stride[2] //
            self.patch_size[2] * self.patch_size[2])
        h = lat_h * self.vae_stride[1]
        w = lat_w * self.vae_stride[2]

        max_seq_len = ((F - 1) // self.vae_stride[0] + 1) * lat_h * lat_w // (
            self.patch_size[1] * self.patch_size[2])
        max_seq_len = int(math.ceil(max_seq_len / self.sp_size)) * self.sp_size

        seed = seed if seed >= 0 else random.randint(0, sys.maxsize)
        seed_g = torch.Generator(device=self.device)
        seed_g.manual_seed(seed)
        noise = torch.randn(
            16,
            int((frame_num - 1)/4 + 1), #21,
            lat_h,
            lat_w,
            dtype=torch.float32,
            generator=seed_g,
            device=self.device)

        msk = torch.ones(1, frame_num, lat_h, lat_w, device=self.device)
        msk[:, 1:] = 0
        msk = torch.concat([
            torch.repeat_interleave(msk[:, 0:1], repeats=4, dim=1), msk[:, 1:]
        ],
                           dim=1)
        msk = msk.view(1, msk.shape[1] // 4, 4, lat_h, lat_w)
        msk = msk.transpose(1, 2)[0]

        if n_prompt == "":
            n_prompt = self.sample_neg_prompt

        # preprocess
        if not self.t5_cpu:
            # self.text_encoder.model.to(self.device)
            context = self.text_encoder([input_prompt], self.device)
            context_null = self.text_encoder([n_prompt], self.device)
            if offload_model:
                self.text_encoder.model.cpu()
        else:
            context = self.text_encoder([input_prompt], torch.device('cpu'))
            context_null = self.text_encoder([n_prompt], torch.device('cpu'))
            context = [t.to(self.device) for t in context]
            context_null = [t.to(self.device) for t in context_null]

        # self.clip.model.to(self.device)
        clip_context = self.clip.visual([img[:, None, :, :]])
        if offload_model:
            self.clip.model.cpu()

        from mmgp import offload

        offload.last_offload_obj.unload_all()
        enc= torch.concat([
            torch.nn.functional.interpolate(
                img[None].cpu(), size=(h, w), mode='bicubic').transpose(
                    0, 1).to(torch.bfloat16),
            torch.zeros(3, frame_num-1, h, w, device="cpu", dtype= torch.bfloat16)
        ], dim=1).to(self.device)
        # enc = None

        y = self.vae.encode([enc], VAE_tile_size)[0]
        y = torch.concat([msk, y])

        @contextmanager
        def noop_no_sync():
            yield

        no_sync = getattr(self.model, 'no_sync', noop_no_sync)

        # evaluation mode

        if sample_solver == 'unipc':
            sample_scheduler = FlowUniPCMultistepScheduler(
                num_train_timesteps=self.num_train_timesteps,
                shift=1,
                use_dynamic_shifting=False)
            sample_scheduler.set_timesteps(
                sampling_steps, device=self.device, shift=shift)
            timesteps = sample_scheduler.timesteps
        elif sample_solver == 'dpm++':
            sample_scheduler = FlowDPMSolverMultistepScheduler(
                num_train_timesteps=self.num_train_timesteps,
                shift=1,
                use_dynamic_shifting=False)
            sampling_sigmas = get_sampling_sigmas(sampling_steps, shift)
            timesteps, _ = retrieve_timesteps(
                sample_scheduler,
                device=self.device,
                sigmas=sampling_sigmas)
        else:
            raise NotImplementedError("Unsupported solver.")

        # sample videos
        latent = noise

        freqs = get_rotary_pos_embed(frame_num, h, w, enable_RIFLEx= enable_RIFLEx  ) 

        arg_c = {
            'context': [context[0]],
            'clip_fea': clip_context,
            'seq_len': max_seq_len,
            'y': [y],
            'freqs' : freqs,
            'pipeline' : self
        }

        arg_null = {
            'context': context_null,
            'clip_fea': clip_context,
            'seq_len': max_seq_len,
            'y': [y],
            'freqs' : freqs,
            'pipeline' : self
        }

        arg_both= {
            'context': [context[0]],
            'context2': context_null,
            'clip_fea': clip_context,
            'seq_len': max_seq_len,
            'y': [y],
            'freqs' : freqs,
            'pipeline' : self
        }

        if offload_model:
            torch.cuda.empty_cache()

        if self.model.enable_teacache:
            self.model.compute_teacache_threshold(self.model.teacache_start_step, timesteps, self.model.teacache_multiplier)

        # self.model.to(self.device)
        if callback != None:
            callback(-1, None)

        for i, t in enumerate(tqdm(timesteps)):
<<<<<<< HEAD
            offload.set_step_no_for_lora(self.model, i)
=======
            slg_layers_local = None
            if int(slg_start * sampling_steps) <= i < int(slg_end * sampling_steps):
                slg_layers_local = slg_layers

            offload.set_step_no_for_lora(i)
>>>>>>> 5f07a709
            latent_model_input = [latent.to(self.device)]
            timestep = [t]

            timestep = torch.stack(timestep).to(self.device)
            if joint_pass:
                if slg_layers is not None:
                    raise ValueError('Can not use SLG and joint-pass')
                noise_pred_cond, noise_pred_uncond = self.model(
                    latent_model_input, t=timestep, current_step=i, **arg_both)
                if self._interrupt:
                    return None                
            else:
                noise_pred_cond = self.model(
                    latent_model_input,
                    t=timestep,
                    current_step=i,
                    is_uncond=False,
                    **arg_c,
                )[0]
                if self._interrupt:
                    return None                
                if offload_model:
                    torch.cuda.empty_cache()
                noise_pred_uncond = self.model(
                    latent_model_input,
                    t=timestep,
                    current_step=i,
                    is_uncond=True,
                    slg_layers=slg_layers_local,
                    **arg_null,
                )[0]
                if self._interrupt:
                    return None                
            del latent_model_input
            if offload_model:
                torch.cuda.empty_cache()
            noise_pred = noise_pred_uncond + guide_scale * (
                noise_pred_cond - noise_pred_uncond)
            del noise_pred_uncond

            latent = latent.to(
                torch.device('cpu') if offload_model else self.device)

            temp_x0 = sample_scheduler.step(
                noise_pred.unsqueeze(0),
                t,
                latent.unsqueeze(0),
                return_dict=False,
                generator=seed_g)[0]
            latent = temp_x0.squeeze(0)
            del temp_x0
            del timestep

            if callback is not None:
                callback(i, latent)         


        x0 = [latent.to(self.device)]

        if offload_model:
            self.model.cpu()
            torch.cuda.empty_cache()

        if self.rank == 0:
            videos = self.vae.decode(x0, VAE_tile_size)

        del noise, latent
        del sample_scheduler
        if offload_model:
            gc.collect()
            torch.cuda.synchronize()
        if dist.is_initialized():
            dist.barrier()

        return videos[0] if self.rank == 0 else None<|MERGE_RESOLUTION|>--- conflicted
+++ resolved
@@ -334,24 +334,20 @@
             callback(-1, None)
 
         for i, t in enumerate(tqdm(timesteps)):
-<<<<<<< HEAD
             offload.set_step_no_for_lora(self.model, i)
-=======
             slg_layers_local = None
             if int(slg_start * sampling_steps) <= i < int(slg_end * sampling_steps):
                 slg_layers_local = slg_layers
 
-            offload.set_step_no_for_lora(i)
->>>>>>> 5f07a709
             latent_model_input = [latent.to(self.device)]
             timestep = [t]
 
             timestep = torch.stack(timestep).to(self.device)
             if joint_pass:
-                if slg_layers is not None:
-                    raise ValueError('Can not use SLG and joint-pass')
+                # if slg_layers is not None:
+                #     raise ValueError('Can not use SLG and joint-pass')
                 noise_pred_cond, noise_pred_uncond = self.model(
-                    latent_model_input, t=timestep, current_step=i, **arg_both)
+                    latent_model_input, t=timestep, current_step=i, slg_layers=slg_layers_local, **arg_both)
                 if self._interrupt:
                     return None                
             else:
